--- conflicted
+++ resolved
@@ -61,29 +61,17 @@
 
 
 def make_env_creator(
-<<<<<<< HEAD
-    wrapper_classes: dict[str, ModuleType],
+    wrapper_classes: list[tuple[str, ModuleType]],
     reward_class: RedGymEnv,
-=======
-    wrapper_classes: list[tuple[str, ModuleType]],
-    reward_class: ModuleType,
->>>>>>> 71d2bfec
 ) -> Callable[[pufferlib.namespace, pufferlib.namespace], pufferlib.emulation.GymnasiumPufferEnv]:
     def env_creator(
         env_config: pufferlib.namespace,
         wrappers_config: list[dict[str, Any]],
         reward_config: pufferlib.namespace,
     ) -> pufferlib.emulation.GymnasiumPufferEnv:
-<<<<<<< HEAD
         env = reward_class(env_config, reward_config)
-        flattened_wrappers_config = {k: v for d in wrappers_config for k, v in d.items()}
-        for wrapper_name, wrapper_class in wrapper_classes.items():
-            env = wrapper_class(env, pufferlib.namespace(**flattened_wrappers_config[wrapper_name]))
-=======
-        env = reward_class(RedGymEnv(env_config), reward_config)
         for cfg, (_, wrapper_class) in zip(wrappers_config, wrapper_classes):
             env = wrapper_class(env, pufferlib.namespace(**[x for x in cfg.values()][0]))
->>>>>>> 71d2bfec
         return pufferlib.emulation.GymnasiumPufferEnv(
             env=env, postprocessor_cls=pufferlib.emulation.BasicPostprocessor
         )
